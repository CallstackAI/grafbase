--- conflicted
+++ resolved
@@ -33,11 +33,7 @@
 tower-http = { version = "0.4", features = ["trace"] }
 url = "2"
 urlencoding = "2"
-<<<<<<< HEAD
-=======
 walkdir = "2"
-webbrowser = "0.8"
->>>>>>> 5bb7c237
 
 common = { package = "grafbase-local-common", path = "../common", version = "0.23.0-rc.1" }
 server = { package = "grafbase-local-server", path = "../server", version = "0.23.0-rc.1" }
